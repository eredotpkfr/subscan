[package]
name = "subscan"
version = "1.3.0"
edition = "2021"
description = "A subdomain enumeration tool leveraging diverse techniques, designed for advanced pentesting operations"
documentation = "https://docs.rs/subscan"
homepage = "https://www.erdoganyoksul.com/subscan"
readme = "README.md"
authors = ["Erdoğan YOKSUL <erdoganyoksul3@gmail.com>"]
repository = "https://github.com/eredotpkfr/subscan"
license-file = "LICENSE"
keywords = [
    "pentesting-tool",
    "subdomain-finder",
    "bruteforce",
    "zonetransfer",
    "searchengines",
]

# See more keys and their definitions at https://doc.rust-lang.org/cargo/reference/manifest.html

[dependencies]
async-trait = "0.1.88"
chrono = { version = "0.4.41", features = ["serde"] }
clap = { version = "4.5.42", features = ["derive"] }
clap-verbosity-flag = "3.0.3"
colog = "1.3.0"
colored = "3.0.0"
csv = "1.3.1"
derive_more = { version = "2.0.1", features = ["deref", "display", "from"] }
dotenvy = "0.15.7"
enum_dispatch = "0.3.13"
env_logger = "0.11.8"
flume = "0.11.1"
futures = "0.3.31"
headless_chrome = { version = "1.0.17", default-features = false, features = ["fetch"] }
hickory-client = { version = "0.25.2", default-features = false }
hickory-resolver = { version = "0.25.2", default-features = false, features = ["system-config", "tokio"] }
itertools = "0.14.0"
log = "0.4.27"
prettytable-rs = "0.10.0"
regex = "1.11.1"
reqwest = { version = "0.12.22", features = ["json", "stream"] }
scraper = "0.23.1"
serde = { version = "1.0.219", features = ["derive"] }
serde_json = "1.0.142"
<<<<<<< HEAD
tokio = { version = "1.47.0", features = ["macros", "rt-multi-thread", "tokio-macros"] }
tokio-util = "0.7.16"
=======
tokio = { version = "1.47.1", features = ["macros", "rt-multi-thread", "tokio-macros"] }
tokio-util = "0.7.15"
>>>>>>> 3be920ce
url = "2.5.4"

[dev-dependencies]
automod = "1.0.15"
hickory-server = "0.25.2"
md5 = "0.8.0"
stubr = "0.6.2"
tempfile = "3.20.0"

[profile.release]
lto = true
strip = true
opt-level = "z"
codegen-units = 1
panic = "abort"

# The profile that 'dist' will build with
[profile.dist]
inherits = "release"

[profile.coverage-ci]
inherits = "release"

[package.metadata.cargo-machete]
ignored = ["prettytable-rs"]<|MERGE_RESOLUTION|>--- conflicted
+++ resolved
@@ -44,13 +44,8 @@
 scraper = "0.23.1"
 serde = { version = "1.0.219", features = ["derive"] }
 serde_json = "1.0.142"
-<<<<<<< HEAD
-tokio = { version = "1.47.0", features = ["macros", "rt-multi-thread", "tokio-macros"] }
+tokio = { version = "1.47.1", features = ["macros", "rt-multi-thread", "tokio-macros"] }
 tokio-util = "0.7.16"
-=======
-tokio = { version = "1.47.1", features = ["macros", "rt-multi-thread", "tokio-macros"] }
-tokio-util = "0.7.15"
->>>>>>> 3be920ce
 url = "2.5.4"
 
 [dev-dependencies]
