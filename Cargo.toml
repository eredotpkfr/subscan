[package]
name = "subscan"
version = "1.3.0"
edition = "2021"
description = "A subdomain enumeration tool leveraging diverse techniques, designed for advanced pentesting operations"
documentation = "https://docs.rs/subscan"
homepage = "https://www.erdoganyoksul.com/subscan"
readme = "README.md"
authors = ["Erdoğan YOKSUL <erdoganyoksul3@gmail.com>"]
repository = "https://github.com/eredotpkfr/subscan"
license-file = "LICENSE"
keywords = [
    "pentesting-tool",
    "subdomain-finder",
    "bruteforce",
    "zonetransfer",
    "searchengines",
]

# See more keys and their definitions at https://doc.rust-lang.org/cargo/reference/manifest.html

[dependencies]
async-trait = "0.1.89"
chrono = { version = "0.4.41", features = ["serde"] }
clap = { version = "4.5.45", features = ["derive"] }
clap-verbosity-flag = "3.0.4"
colog = "1.3.0"
colored = "3.0.0"
csv = "1.3.1"
derive_more = { version = "2.0.1", features = ["deref", "display", "from"] }
dotenvy = "0.15.7"
enum_dispatch = "0.3.13"
env_logger = "0.11.8"
flume = "0.11.1"
futures = "0.3.31"
headless_chrome = { version = "1.0.17", default-features = false, features = ["fetch"] }
hickory-client = { version = "0.25.2", default-features = false }
hickory-resolver = { version = "0.25.2", default-features = false, features = ["system-config", "tokio"] }
itertools = "0.14.0"
log = "0.4.27"
prettytable-rs = "0.10.0"
<<<<<<< HEAD
regex = "1.11.2"
reqwest = { version = "0.12.22", features = ["json", "stream"] }
=======
regex = "1.11.1"
reqwest = { version = "0.12.23", features = ["json", "stream"] }
>>>>>>> e02ab47b
scraper = "0.24.0"
serde = { version = "1.0.219", features = ["derive"] }
serde_json = "1.0.143"
tokio = { version = "1.47.1", features = ["macros", "rt-multi-thread", "tokio-macros"] }
tokio-util = "0.7.16"
url = "2.5.4"

[dev-dependencies]
automod = "1.0.15"
hickory-server = "0.25.2"
md5 = "0.8.0"
stubr = "0.6.2"
tempfile = "3.20.0"

[profile.release]
lto = true
strip = true
opt-level = "z"
codegen-units = 1
panic = "abort"

# The profile that 'dist' will build with
[profile.dist]
inherits = "release"

[profile.coverage-ci]
inherits = "release"

[package.metadata.cargo-machete]
ignored = ["prettytable-rs"]<|MERGE_RESOLUTION|>--- conflicted
+++ resolved
@@ -39,13 +39,8 @@
 itertools = "0.14.0"
 log = "0.4.27"
 prettytable-rs = "0.10.0"
-<<<<<<< HEAD
 regex = "1.11.2"
-reqwest = { version = "0.12.22", features = ["json", "stream"] }
-=======
-regex = "1.11.1"
 reqwest = { version = "0.12.23", features = ["json", "stream"] }
->>>>>>> e02ab47b
 scraper = "0.24.0"
 serde = { version = "1.0.219", features = ["derive"] }
 serde_json = "1.0.143"
