[package]
name = "subscan"
version = "1.3.0"
edition = "2021"
description = "A subdomain enumeration tool leveraging diverse techniques, designed for advanced pentesting operations"
documentation = "https://docs.rs/subscan"
homepage = "https://www.erdoganyoksul.com/subscan"
readme = "README.md"
authors = ["Erdoğan YOKSUL <erdoganyoksul3@gmail.com>"]
repository = "https://github.com/eredotpkfr/subscan"
license-file = "LICENSE"
keywords = [
    "pentesting-tool",
    "subdomain-finder",
    "bruteforce",
    "zonetransfer",
    "searchengines",
]

# See more keys and their definitions at https://doc.rust-lang.org/cargo/reference/manifest.html

[dependencies]
async-trait = "0.1.89"
chrono = { version = "0.4.42", features = ["serde"] }
clap = { version = "4.5.49", features = ["derive"] }
clap-verbosity-flag = "3.0.4"
colog = "1.3.0"
colored = "3.0.0"
csv = "1.4.0"
derive_more = { version = "2.0.1", features = ["deref", "display", "from"] }
dotenvy = "0.15.7"
enum_dispatch = "0.3.13"
env_logger = "0.11.8"
flume = "0.11.1"
futures = "0.3.31"
headless_chrome = { version = "1.0.18", default-features = false, features = ["fetch"] }
hickory-client = { version = "0.25.2", default-features = false }
hickory-resolver = { version = "0.25.2", default-features = false, features = ["system-config", "tokio"] }
itertools = "0.14.0"
log = "0.4.28"
prettytable-rs = "0.10.0"
<<<<<<< HEAD
regex = "1.12.2"
reqwest = { version = "0.12.23", features = ["json", "stream"] }
=======
regex = "1.12.1"
reqwest = { version = "0.12.24", features = ["json", "stream"] }
>>>>>>> 4bbc7568
scraper = "0.24.0"
serde = { version = "1.0.228", features = ["derive"] }
serde_json = "1.0.145"
tokio = { version = "1.48.0", features = ["macros", "rt-multi-thread", "tokio-macros"] }
tokio-util = "0.7.16"
url = "2.5.4"

[dev-dependencies]
automod = "1.0.15"
hickory-server = "0.25.2"
md5 = "0.8.0"
stubr = "0.6.2"
tempfile = "3.23.0"

[profile.release]
lto = true
strip = true
opt-level = "z"
codegen-units = 1
panic = "abort"

# The profile that 'dist' will build with
[profile.dist]
inherits = "release"

[profile.coverage-ci]
inherits = "release"

[package.metadata.cargo-machete]
ignored = ["prettytable-rs"]<|MERGE_RESOLUTION|>--- conflicted
+++ resolved
@@ -39,13 +39,8 @@
 itertools = "0.14.0"
 log = "0.4.28"
 prettytable-rs = "0.10.0"
-<<<<<<< HEAD
 regex = "1.12.2"
-reqwest = { version = "0.12.23", features = ["json", "stream"] }
-=======
-regex = "1.12.1"
 reqwest = { version = "0.12.24", features = ["json", "stream"] }
->>>>>>> 4bbc7568
 scraper = "0.24.0"
 serde = { version = "1.0.228", features = ["derive"] }
 serde_json = "1.0.145"
