--- conflicted
+++ resolved
@@ -21,13 +21,8 @@
 
 [dependencies]
 async-trait = "0.1.88"
-<<<<<<< HEAD
 chrono = { version = "0.4.40", features = ["serde"] }
-clap = { version = "4.5.37", features = ["derive"] }
-=======
-chrono = "0.4.40"
 clap = { version = "4.5.38", features = ["derive"] }
->>>>>>> 7d85481d
 clap-verbosity-flag = "3.0.2"
 colog = "1.3.0"
 colored = "3.0.0"
