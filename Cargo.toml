--- conflicted
+++ resolved
@@ -45,13 +45,8 @@
 reqwest = { version = "0.12.11", features = ["json", "stream"] }
 scraper = "0.23.1"
 serde = { version = "1.0.218", features = ["derive"] }
-<<<<<<< HEAD
-serde_json = "1.0.139"
-tokio = { version = "1.44.0", features = ["macros", "rt-multi-thread", "tokio-macros"] }
-=======
 serde_json = "1.0.140"
 tokio = { version = "1.41.1", features = ["macros", "rt-multi-thread", "tokio-macros"] }
->>>>>>> 49fd53de
 tokio-util = "0.7.12"
 url = "2.5.4"
 
